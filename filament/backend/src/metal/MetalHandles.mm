--- conflicted
+++ resolved
@@ -221,16 +221,10 @@
     depthStencilTexture = [context.device newTextureWithDescriptor:descriptor];
 }
 
-<<<<<<< HEAD
-void MetalSwapChain::setFrameScheduledCallback(FrameScheduledCallback callback, void* user) {
-    frameScheduledCallback = callback;
-    frameScheduledUserData = user;
-=======
 void MetalSwapChain::setFrameScheduledCallback(
         CallbackHandler* handler, FrameScheduledCallback&& callback) {
     frameScheduled.handler = handler;
     frameScheduled.callback = std::make_shared<FrameScheduledCallback>(std::move(callback));
->>>>>>> 7ba437b2
 }
 
 void MetalSwapChain::setFrameCompletedCallback(
@@ -244,7 +238,7 @@
         scheduleFrameCompletedCallback();
     }
     if (drawable) {
-        if (frameScheduledCallback) {
+        if (frameScheduled.callback) {
             scheduleFrameScheduledCallback();
         } else  {
             [getPendingCommandBuffer(&context) presentDrawable:drawable];
@@ -302,19 +296,12 @@
 }
 
 void MetalSwapChain::scheduleFrameScheduledCallback() {
-    if (!frameScheduledCallback) {
+    if (!frameScheduled.callback) {
         return;
     }
 
     assert_invariant(drawable);
 
-<<<<<<< HEAD
-    // Destroy this by calling maybePresentAndDestroyAsync() later.
-    auto* presentData = PresentDrawableData::create(drawable, context.driver);
-
-    FrameScheduledCallback userCallback = frameScheduledCallback;
-    void* userData = frameScheduledUserData;
-=======
     struct Callback {
         Callback(std::shared_ptr<FrameScheduledCallback> callback, id<CAMetalDrawable> drawable,
                 MetalDriver* driver)
@@ -335,11 +322,12 @@
     // called, the unique_ptr will still ensure we don't leak memory.
     __block auto callback =
             std::make_unique<Callback>(frameScheduled.callback, drawable, context.driver);
->>>>>>> 7ba437b2
-
+
+    backend::CallbackHandler* handler = frameScheduled.handler;
+    MetalDriver* driver = context.driver;
     [getPendingCommandBuffer(&context) addScheduledHandler:^(id<MTLCommandBuffer> cb) {
-        PresentCallable callable(presentDrawable, static_cast<void*>(presentData));
-        userCallback(callable, userData);
+        Callback* user = callback.release();
+        driver->scheduleCallback(handler, user, &Callback::func);
     }];
 }
 
