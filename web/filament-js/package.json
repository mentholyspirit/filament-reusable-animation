{
  "name": "filament",
<<<<<<< HEAD
  "version": "1.25.5",
=======
  "version": "1.25.6",
>>>>>>> fad0b533
  "description": "Real-time physically based rendering engine",
  "main": "filament.js",
  "module": "filament.js",
  "jsdelivr": "filament.js",
  "types": "filament.d.ts",
  "unpkg": "filament.js",
  "repository": {
    "type": "git",
    "url": "https://github.com/google/filament.git"
  },
  "dependencies": {
    "gl-matrix": "^3.2.1"
  },
  "files": [
    "filament.d.ts",
    "filament.js",
    "filament.wasm",
    "filament-viewer.js",
    "README.md"
  ],
  "keywords": [
    "3d",
    "android",
    "wasm",
    "webgl"
  ],
  "author": "Google",
  "license": "Apache-2.0"
}<|MERGE_RESOLUTION|>--- conflicted
+++ resolved
@@ -1,10 +1,6 @@
 {
   "name": "filament",
-<<<<<<< HEAD
-  "version": "1.25.5",
-=======
   "version": "1.25.6",
->>>>>>> fad0b533
   "description": "Real-time physically based rendering engine",
   "main": "filament.js",
   "module": "filament.js",
