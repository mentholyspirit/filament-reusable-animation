#if defined(VARIANT_HAS_VSM)
layout(location = 0) out highp vec4 fragColor;
#elif defined(VARIANT_HAS_PICKING)
#   if __VERSION__ == 100
highp vec4 outPicking;
#   else
#       if MATERIAL_FEATURE_LEVEL == 0
layout(location = 0) out highp vec4 outPicking;
#       else
layout(location = 0) out highp vec2 outPicking;
#       endif
#   endif
#else
// not color output
#endif

//------------------------------------------------------------------------------
// Depth
//
// note: VARIANT_HAS_VSM and VARIANT_HAS_PICKING are mutually exclusive
//------------------------------------------------------------------------------

highp vec2 computeDepthMomentsVSM(const highp float depth);

void main() {
    filament_lodBias = frameUniforms.lodBias;

    initObjectUniforms();

#if defined(MATERIAL_HAS_CUSTOM_DEPTH) || defined(BLEND_MODE_MASKED) || ((defined(BLEND_MODE_TRANSPARENT) || defined(BLEND_MODE_FADE)) && defined(MATERIAL_HAS_TRANSPARENT_SHADOW))
    MaterialInputs inputs;
    initMaterial(inputs);
    material(inputs);

    float alpha = inputs.baseColor.a;
#if defined(BLEND_MODE_MASKED)
    if (alpha < getMaskThreshold()) {
        discard;
    }
#endif

#if defined(MATERIAL_HAS_TRANSPARENT_SHADOW)
    // Interleaved gradient noise, see dithering.fs
    float noise = interleavedGradientNoise(gl_FragCoord.xy);
    if (noise >= alpha) {
        discard;
    }
#endif
#endif

#if defined(VARIANT_HAS_VSM)
    // interpolated depth is stored in vertex_worldPosition.w (see main.vs)
    // we always compute the "negative" side of ELVSM because the cost is small, and this allows
    // EVSM/ELVSM choice to be done on the CPU side more easily.
    highp float depth = vertex_worldPosition.w;
    depth = exp(frameUniforms.vsmExponent * depth);
    fragColor.xy = computeDepthMomentsVSM(depth);
    fragColor.zw = computeDepthMomentsVSM(-1.0 / depth); // requires at least RGBA16F
#elif defined(VARIANT_HAS_PICKING)
<<<<<<< HEAD
#if MATERIAL_FEATURE_LEVEL == 0
=======
#if FILAMENT_EFFECTIVE_VERSION == 100
>>>>>>> 99ba40e9
    outPicking.a = mod(float(object_uniforms_objectId / 65536), 256.0) / 255.0;
    outPicking.b = mod(float(object_uniforms_objectId /   256), 256.0) / 255.0;
    outPicking.g = mod(float(object_uniforms_objectId)        , 256.0) / 255.0;
    outPicking.r = vertex_position.z / vertex_position.w;
#else
    outPicking.x = intBitsToFloat(object_uniforms_objectId);
    outPicking.y = vertex_position.z / vertex_position.w;
#endif
#if __VERSION__ == 100
    gl_FragData[0] = outPicking;
#endif
#else
    // that's it
#endif
}

highp vec2 computeDepthMomentsVSM(const highp float depth) {
    // computes the moments
    // See GPU Gems 3
    // https://developer.nvidia.com/gpugems/gpugems3/part-ii-light-and-shadows/chapter-8-summed-area-variance-shadow-maps
    highp vec2 moments;

    // the first moment is just the depth (average)
    moments.x = depth;

    // compute the 2nd moment over the pixel extents.
    moments.y = depth * depth;

    // the local linear approximation is not correct with a warped depth
    //highp float dx = dFdx(depth);
    //highp float dy = dFdy(depth);
    //moments.y += 0.25 * (dx * dx + dy * dy);

    return moments;
}<|MERGE_RESOLUTION|>--- conflicted
+++ resolved
@@ -57,11 +57,7 @@
     fragColor.xy = computeDepthMomentsVSM(depth);
     fragColor.zw = computeDepthMomentsVSM(-1.0 / depth); // requires at least RGBA16F
 #elif defined(VARIANT_HAS_PICKING)
-<<<<<<< HEAD
-#if MATERIAL_FEATURE_LEVEL == 0
-=======
 #if FILAMENT_EFFECTIVE_VERSION == 100
->>>>>>> 99ba40e9
     outPicking.a = mod(float(object_uniforms_objectId / 65536), 256.0) / 255.0;
     outPicking.b = mod(float(object_uniforms_objectId /   256), 256.0) / 255.0;
     outPicking.g = mod(float(object_uniforms_objectId)        , 256.0) / 255.0;
